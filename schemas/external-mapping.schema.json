{
  "$id": "https://github.com/python/peps/blob/main/peps/pep-0XXX/central-registry.schema.json",
  "$schema": "https://json-schema.org/draft/2020-12/schema",
  "$defs": {
    "MappingWithSpecs": {
      "additionalProperties": false,
      "properties": {
        "id": {
          "description": "PURL-like identifier, as provided in the central registry,\nbeing mapped to ecosystem specific packages.",
          "minLength": 5,
          "pattern": "^dep:.+$",
          "title": "Id",
          "type": "string"
        },
        "description": {
          "anyOf": [
            {
              "type": "string"
            },
            {
              "type": "null"
            }
          ],
          "default": null,
          "description": "Free-form field for details about the mapping. Allows Markdown.",
          "title": "Description"
        },
        "extra": {
          "anyOf": [
            {
              "additionalProperties": true,
              "propertyNames": {
                "minLength": 1
              },
              "type": "object"
            },
            {
              "type": "null"
            }
          ],
          "default": null,
          "description": "Free-form key-value store for arbitrary metadata.",
          "title": "Extra"
        },
        "specs": {
          "anyOf": [
            {
              "minLength": 1,
              "type": "string"
            },
            {
              "items": {
                "minLength": 1,
                "type": "string"
              },
              "type": "array"
            },
            {
              "$ref": "#/$defs/SpecsDict"
            }
          ],
          "description": "Package specifiers that provide the identifier at `id`.",
          "title": "Specs"
        },
        "urls": {
          "anyOf": [
            {
              "format": "uri",
              "minLength": 1,
              "type": "string"
            },
            {
              "items": {
                "format": "uri",
                "minLength": 1,
                "type": "string"
              },
              "type": "array"
            },
            {
              "additionalProperties": {
                "format": "uri",
                "minLength": 1,
                "type": "string"
              },
              "propertyNames": {
                "minLength": 1
              },
              "type": "object"
            },
            {
              "type": "null"
            }
          ],
          "default": null,
          "description": "Hyperlinks to web locations that provide more information about the mapping.",
          "title": "Urls"
        }
      },
      "required": [
        "id",
        "specs"
      ],
      "title": "MappingWithSpecs",
      "type": "object"
    },
    "MappingWithSpecsFrom": {
      "additionalProperties": false,
      "properties": {
        "id": {
          "description": "PURL-like identifier, as provided in the central registry,\nbeing mapped to ecosystem specific packages.",
          "minLength": 5,
          "pattern": "^dep:.+$",
          "title": "Id",
          "type": "string"
        },
        "description": {
          "anyOf": [
            {
              "type": "string"
            },
            {
              "type": "null"
            }
          ],
          "default": null,
          "description": "Free-form field for details about the mapping. Allows Markdown.",
          "title": "Description"
        },
        "extra": {
          "anyOf": [
            {
              "additionalProperties": true,
              "propertyNames": {
                "minLength": 1
              },
              "type": "object"
            },
            {
              "type": "null"
            }
          ],
          "default": null,
          "description": "Free-form key-value store for arbitrary metadata.",
          "title": "Extra"
        },
        "specs_from": {
          "description": "Identifier of another mapping entry with identical dependencies. Useful to avoid duplication.\nCannot be used together with `specs`.",
          "minLength": 5,
          "pattern": "^dep:.+$",
          "title": "Specs From",
          "type": "string"
        },
        "urls": {
          "anyOf": [
            {
              "format": "uri",
              "minLength": 1,
              "type": "string"
            },
            {
              "items": {
                "format": "uri",
                "minLength": 1,
                "type": "string"
              },
              "type": "array"
            },
            {
              "additionalProperties": {
                "format": "uri",
                "minLength": 1,
                "type": "string"
              },
              "propertyNames": {
                "minLength": 1
              },
              "type": "object"
            },
            {
              "type": "null"
            }
          ],
          "default": null,
          "description": "Hyperlinks to web locations that provide more information about the mapping.",
          "title": "Urls"
        }
      },
      "required": [
        "id",
        "specs_from"
      ],
      "title": "MappingWithSpecsFrom",
      "type": "object"
    },
    "PackageManager": {
      "additionalProperties": false,
      "description": "Details of a particular package manager for this ecosystem.",
      "properties": {
        "name": {
          "description": "Name of the package manager",
          "minLength": 1,
          "title": "Name",
          "type": "string"
        },
<<<<<<< HEAD
        "install_command": {
          "description": "Command that must be used to install the given package(s). Each argument must be provided as a\nseparate string, as in `subprocess.run`. Use `{}` as a placeholder where the package specs\nmust be injected, if needed. If `{}` is not present, they will be added at the end.",
          "items": {
            "minLength": 1,
            "type": "string"
          },
          "title": "Install Command",
          "type": "array"
        },
        "query_command": {
          "description": "Command to check whether a package is installed. Each argument must be provided as a\nseparate string, as in `subprocess.run`. The `{}` placeholder will be replaced by\na single package spec, if needed. Otherwise, the package specifier will be added at the end.\nAn empty list means no query command is available for this package manager.",
          "items": {
            "minLength": 1,
            "type": "string"
          },
          "title": "Query Command",
          "type": "array"
        },
        "requires_elevation": {
          "anyOf": [
            {
              "type": "boolean"
            },
            {
              "enum": [
                "install",
                "query"
              ],
              "type": "string"
            }
          ],
          "default": false,
          "description": "Whether the install and query commands require elevated permissions to run. Use `True`\nto require on all commands, `False` for none. `install` and `query` can be used individually\nto only require elevation on one of them.",
          "title": "Requires Elevation"
=======
        "commands": {
          "$ref": "#/$defs/PackageManagerCommands"
>>>>>>> 17a62947
        },
        "version_operators": {
          "$ref": "#/$defs/VersionOperators",
          "default": {
            "and": ",",
            "arbitrary": "===",
            "compatible": "~=",
            "equal": "==",
            "greater_than": ">",
            "greater_than_equal": ">=",
            "less_than": "<",
            "less_than_equal": "<=",
            "not_equal": "!=",
            "separator": ""
          },
          "description": "Mapping of PEP440 version comparison operators to the syntax used in this package manager.\nIf set to an empty dictionary, it means that the package manager (or ecosystem)\ndoesn't support the notion of requesting particular package versions."
        }
      },
      "required": [
        "name",
        "commands"
      ],
      "title": "PackageManager",
      "type": "object"
    },
    "PackageManagerCommand": {
      "additionalProperties": false,
      "description": "Command template plus its elevation requirements.",
      "properties": {
        "command": {
          "default": [],
          "description": "Command template, as expected by `subprocess.run`. Use `{}` as a placeholder for package(s).",
          "items": {
            "minLength": 1,
            "type": "string"
          },
          "title": "Command",
          "type": "array"
        },
        "requires_elevation": {
          "default": false,
          "description": "Whether the command requires elevated permissions to run.",
          "title": "Requires Elevation",
          "type": "boolean"
        }
      },
      "title": "PackageManagerCommand",
      "type": "object"
    },
    "PackageManagerCommands": {
      "additionalProperties": false,
      "description": "Command templates needed to execute certain operations with this package manager",
      "properties": {
        "install": {
          "$ref": "#/$defs/PackageManagerCommand",
          "description": "Command that must be used to install the given package(s). The tool must accept several\npackages in the same command. Each argument must be provided as a separate string, as\nin `subprocess.run`. Use `{}` as a placeholder where the package spec(s) must be injected.\nThe placeholder can only appear once in the whole list and will be replaced once per package.\nFor example, given the names `foo` and `bar`, `[\"pkg\", \"install\", \"{}\"]` would become\n`pkg install foo bar`, and `[\"pkg\", \"install\", \"--spec={}\"]` would become\n`pkg install --spec=foo --spec=bar`."
        },
        "query": {
          "anyOf": [
            {
              "$ref": "#/$defs/PackageManagerCommand"
            },
            {
              "type": "null"
            }
          ],
          "default": null,
          "description": "Command to check whether a package is installed. The tool must only accept one package at a\ntime. Each argument must be provided as a separate string, as in `subprocess.run`. The `{}`\nplaceholder will be replaced by the single package. An empty list means no query command is\navailable for this package manager."
        }
      },
      "required": [
        "install"
      ],
      "title": "PackageManagerCommands",
      "type": "object"
    },
    "SpecsDict": {
      "additionalProperties": false,
      "properties": {
        "build": {
          "anyOf": [
            {
              "minLength": 1,
              "type": "string"
            },
            {
              "items": {
                "minLength": 1,
                "type": "string"
              },
              "type": "array"
            },
            {
              "type": "null"
            }
          ],
          "default": null,
          "description": "Dependencies that must be present at build time and can be executed in the build machine.",
          "title": "Build"
        },
        "host": {
          "anyOf": [
            {
              "minLength": 1,
              "type": "string"
            },
            {
              "items": {
                "minLength": 1,
                "type": "string"
              },
              "type": "array"
            },
            {
              "type": "null"
            }
          ],
          "default": null,
          "description": "Dependencies that must be present at build time but only for linking purposes.\nTheir architecture does not need to match the build machine.",
          "title": "Host"
        },
        "run": {
          "anyOf": [
            {
              "minLength": 1,
              "type": "string"
            },
            {
              "items": {
                "minLength": 1,
                "type": "string"
              },
              "type": "array"
            },
            {
              "type": "null"
            }
          ],
          "default": null,
          "description": "Dependencies needed at runtime in the end-user machines.",
          "title": "Run"
        }
      },
      "title": "SpecsDict",
      "type": "object"
    },
    "VersionOperators": {
      "additionalProperties": false,
      "description": "Mapping of a PEP440 operator to a package manager specific operator.\nUse an empty string if there's no equivalent.",
      "properties": {
        "and": {
          "default": ",",
          "title": "And",
          "type": "string"
        },
        "arbitrary": {
          "default": "===",
          "title": "Arbitrary",
          "type": "string"
        },
        "compatible": {
          "default": "~=",
          "title": "Compatible",
          "type": "string"
        },
        "equal": {
          "default": "==",
          "title": "Equal",
          "type": "string"
        },
        "greater_than": {
          "default": ">",
          "title": "Greater Than",
          "type": "string"
        },
        "greater_than_equal": {
          "default": ">=",
          "title": "Greater Than Equal",
          "type": "string"
        },
        "less_than": {
          "default": "<",
          "title": "Less Than",
          "type": "string"
        },
        "less_than_equal": {
          "default": "<=",
          "title": "Less Than Equal",
          "type": "string"
        },
        "not_equal": {
          "default": "!=",
          "title": "Not Equal",
          "type": "string"
        },
        "separator": {
          "default": "",
          "title": "Separator",
          "type": "string"
        }
      },
      "title": "VersionOperators",
      "type": "object"
    }
  },
  "additionalProperties": false,
  "properties": {
    "$schema": {
      "default": "",
      "description": "URL of the mappings schema in use for the document.",
      "title": "$Schema",
      "type": "string"
    },
    "schema_version": {
      "default": 1,
      "exclusiveMaximum": 2,
      "minimum": 1,
      "title": "Schema Version",
      "type": "integer"
    },
    "name": {
      "description": "Name of the schema",
      "minLength": 1,
      "title": "Name",
      "type": "string"
    },
    "description": {
      "anyOf": [
        {
          "type": "string"
        },
        {
          "type": "null"
        }
      ],
      "default": null,
      "description": "Free-form field to add information this mapping. Allows Markdown.",
      "title": "Description"
    },
    "mappings": {
      "description": "List of PURL-to-specs mappings.",
      "items": {
        "anyOf": [
          {
            "$ref": "#/$defs/MappingWithSpecs"
          },
          {
            "$ref": "#/$defs/MappingWithSpecsFrom"
          }
        ]
      },
      "title": "Mappings",
      "type": "array"
    },
    "package_managers": {
      "description": "List of tools that can be used to install packages in this ecosystem.",
      "items": {
        "$ref": "#/$defs/PackageManager"
      },
      "title": "Package Managers",
      "type": "array"
    }
  },
  "required": [
    "name",
    "package_managers",
    "mappings"
  ],
  "title": "MappingsModel",
  "type": "object"
}<|MERGE_RESOLUTION|>--- conflicted
+++ resolved
@@ -203,45 +203,8 @@
           "title": "Name",
           "type": "string"
         },
-<<<<<<< HEAD
-        "install_command": {
-          "description": "Command that must be used to install the given package(s). Each argument must be provided as a\nseparate string, as in `subprocess.run`. Use `{}` as a placeholder where the package specs\nmust be injected, if needed. If `{}` is not present, they will be added at the end.",
-          "items": {
-            "minLength": 1,
-            "type": "string"
-          },
-          "title": "Install Command",
-          "type": "array"
-        },
-        "query_command": {
-          "description": "Command to check whether a package is installed. Each argument must be provided as a\nseparate string, as in `subprocess.run`. The `{}` placeholder will be replaced by\na single package spec, if needed. Otherwise, the package specifier will be added at the end.\nAn empty list means no query command is available for this package manager.",
-          "items": {
-            "minLength": 1,
-            "type": "string"
-          },
-          "title": "Query Command",
-          "type": "array"
-        },
-        "requires_elevation": {
-          "anyOf": [
-            {
-              "type": "boolean"
-            },
-            {
-              "enum": [
-                "install",
-                "query"
-              ],
-              "type": "string"
-            }
-          ],
-          "default": false,
-          "description": "Whether the install and query commands require elevated permissions to run. Use `True`\nto require on all commands, `False` for none. `install` and `query` can be used individually\nto only require elevation on one of them.",
-          "title": "Requires Elevation"
-=======
         "commands": {
           "$ref": "#/$defs/PackageManagerCommands"
->>>>>>> 17a62947
         },
         "version_operators": {
           "$ref": "#/$defs/VersionOperators",
