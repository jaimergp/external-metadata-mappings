--- conflicted
+++ resolved
@@ -5,11 +5,7 @@
 
 import json
 from pathlib import Path
-<<<<<<< HEAD
-from typing import Annotated, Any, Literal
-=======
-from typing import Annotated
->>>>>>> 17a62947
+from typing import Annotated, Any
 
 from pydantic import BaseModel, ConfigDict, Field, AnyUrl
 
